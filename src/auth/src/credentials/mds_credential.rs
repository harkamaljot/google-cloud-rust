--- conflicted
+++ resolved
@@ -21,31 +21,13 @@
 use reqwest::header::HeaderMap;
 use reqwest::Client;
 use std::collections::HashMap;
-<<<<<<< HEAD
 use std::time::Duration;
 use time::OffsetDateTime;
-=======
-use std::env;
-use time::OffsetDateTime;
-use std::sync::LazyLock;
-use std::time::Duration;
->>>>>>> 5b562130
 
 const METADATA_FLAVOR_VALUE: &str = "Google";
 const METADATA_FLAVOR: &str = "metadata-flavor";
 #[allow(dead_code)] // TODO(#442) - implementation in progress
-<<<<<<< HEAD
 const METADATA_ROOT: &str = "http://metadata.google.internal/computeMetadata/v1";
-=======
-pub static METADATA_ROOT: LazyLock<String> = LazyLock::new(|| {
-    format!(
-        "http://{}/computeMetadata/v1",
-        env::var("GCE_METADATA_HOST").unwrap_or_else(|_| {
-            env::var("GCE_METADATA_ROOT").unwrap_or_else(|_| "metadata.google.internal".to_string())
-        })
-    )
-});
->>>>>>> 5b562130
 
 #[allow(dead_code)] // TODO(#442) - implementation in progress
 pub(crate) struct MDSCredential<T>
@@ -195,13 +177,6 @@
     use serde_json::Value;
     use tokio::task::JoinHandle;
     use std::error::Error;
-<<<<<<< HEAD
-=======
-
-
-    type TestResult = std::result::Result<(), Box<dyn std::error::Error>>;
->>>>>>> 5b562130
-
 
     type TestResult = std::result::Result<(), Box<dyn std::error::Error>>;
 
