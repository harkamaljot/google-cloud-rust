# Copyright 2024 Google LLC
#
# Licensed under the Apache License, Version 2.0 (the "License");
# you may not use this file except in compliance with the License.
# You may obtain a copy of the License at
#
#     https://www.apache.org/licenses/LICENSE-2.0
#
# Unless required by applicable law or agreed to in writing, software
# distributed under the License is distributed on an "AS IS" BASIS,
# WITHOUT WARRANTIES OR CONDITIONS OF ANY KIND, either express or implied.
# See the License for the specific language governing permissions and
# limitations under the License.

[workspace]
resolver = "2"

default-members = [
  "guide/samples",
  "src/auth",
  "src/auth/integration-tests",
  "src/base",
  "src/bigquery",
  "src/bigtable",
  "src/datastore",
  "src/firestore",
  "src/gax",
  "src/gax-internal",
  "src/integration-tests",
  "src/lro",
  "src/pubsub",
  "src/root",
  "src/spanner",
  "src/storage",
  "src/storage-control",
  "src/wkt",
  "tools/check-copyright",
  # We need `cargo test` to run at least some documentation tests for generated
  # libraries. These libraries are implicitly required by the integration tests
  # and samples, so they are not too expensive to include in the default builds.
  "src/generated/cloud/language/v2",
  "src/generated/cloud/secretmanager/v1",
  "src/generated/cloud/speech/v2",
  "src/generated/cloud/workflows/v1",
  "src/generated/openapi-validation",
]
members = [
  "guide/samples",
  "src/auth",
  "src/auth/integration-tests",
  "src/base",
  "src/bigquery",
  "src/bigtable",
  "src/datastore",
  "src/firestore",
  "src/gax",
  "src/gax-internal",
  "src/generated/api/apikeys/v2",
  "src/generated/api/servicecontrol/v1",
  "src/generated/api/servicecontrol/v2",
  "src/generated/api/servicemanagement/v1",
  "src/generated/api/serviceusage/v1",
  "src/generated/api/types",
  "src/generated/appengine/v1",
  "src/generated/apps/script/calendar",
  "src/generated/apps/script/docs",
  "src/generated/apps/script/drive",
  "src/generated/apps/script/gmail",
  "src/generated/apps/script/gtype",
  "src/generated/apps/script/sheets",
  "src/generated/apps/script/slides",
  "src/generated/bigtable/admin/v2",
  "src/generated/cloud/accessapproval/v1",
  "src/generated/cloud/advisorynotifications/v1",
  "src/generated/cloud/aiplatform/v1",
  "src/generated/cloud/alloydb/connectors/v1",
  "src/generated/cloud/alloydb/v1",
  "src/generated/cloud/apigateway/v1",
  "src/generated/cloud/apigeeconnect/v1",
  "src/generated/cloud/apihub/v1",
  "src/generated/cloud/apphub/v1",
  "src/generated/cloud/asset/v1",
  "src/generated/cloud/assuredworkloads/v1",
  "src/generated/cloud/backupdr/v1",
  "src/generated/cloud/baremetalsolution/v2",
  "src/generated/cloud/beyondcorp/appconnections/v1",
  "src/generated/cloud/beyondcorp/appconnectors/v1",
  "src/generated/cloud/beyondcorp/appgateways/v1",
  "src/generated/cloud/beyondcorp/clientconnectorservices/v1",
  "src/generated/cloud/beyondcorp/clientgateways/v1",
  "src/generated/cloud/bigquery/analyticshub/v1",
  "src/generated/cloud/bigquery/connection/v1",
  "src/generated/cloud/bigquery/datapolicies/v1",
  "src/generated/cloud/bigquery/datatransfer/v1",
  "src/generated/cloud/bigquery/migration/v2",
  "src/generated/cloud/bigquery/reservation/v1",
  "src/generated/cloud/bigquery/v2",
  "src/generated/cloud/billing/v1",
  "src/generated/cloud/binaryauthorization/v1",
  "src/generated/cloud/certificatemanager/v1",
  "src/generated/cloud/chronicle/v1",
  "src/generated/cloud/cloudcontrolspartner/v1",
  "src/generated/cloud/clouddms/v1",
  "src/generated/cloud/commerce/consumer/procurement/v1",
  "src/generated/cloud/common",
  "src/generated/cloud/confidentialcomputing/v1",
  "src/generated/cloud/config/v1",
  "src/generated/cloud/connectors/v1",
  "src/generated/cloud/contactcenterinsights/v1",
  "src/generated/cloud/datacatalog/lineage/v1",
  "src/generated/cloud/datacatalog/v1",
  "src/generated/cloud/dataform/v1",
  "src/generated/cloud/datafusion/v1",
  "src/generated/cloud/dataplex/v1",
  "src/generated/cloud/dataproc/v1",
  "src/generated/cloud/datastream/v1",
  "src/generated/cloud/deploy/v1",
  "src/generated/cloud/developerconnect/v1",
  "src/generated/cloud/dialogflow/cx/v3",
  "src/generated/cloud/dialogflow/v2",
  "src/generated/cloud/discoveryengine/v1",
  "src/generated/cloud/documentai/v1",
  "src/generated/cloud/domains/v1",
  "src/generated/cloud/edgecontainer/v1",
  "src/generated/cloud/edgenetwork/v1",
  "src/generated/cloud/essentialcontacts/v1",
  "src/generated/cloud/eventarc/v1",
  "src/generated/cloud/filestore/v1",
  "src/generated/cloud/financialservices/v1",
  "src/generated/cloud/functions/v2",
  "src/generated/cloud/gkebackup/v1",
  "src/generated/cloud/gkeconnect/gateway/v1",
  "src/generated/cloud/gkehub/configmanagement/v1",
  "src/generated/cloud/gkehub/multiclusteringress/v1",
  "src/generated/cloud/gkehub/v1",
  "src/generated/cloud/gkemulticloud/v1",
  "src/generated/cloud/gsuiteaddons/v1",
  "src/generated/cloud/iap/v1",
  "src/generated/cloud/ids/v1",
  "src/generated/cloud/kms/inventory/v1",
  "src/generated/cloud/kms/v1",
  "src/generated/cloud/language/v2",
  "src/generated/cloud/licensemanager/v1",
  "src/generated/cloud/location",
  "src/generated/cloud/lustre/v1",
  "src/generated/cloud/managedidentities/v1",
  "src/generated/cloud/memcache/v1",
  "src/generated/cloud/memorystore/v1",
  "src/generated/cloud/metastore/v1",
  "src/generated/cloud/migrationcenter/v1",
  "src/generated/cloud/modelarmor/v1",
  "src/generated/cloud/netapp/v1",
  "src/generated/cloud/networkconnectivity/v1",
  "src/generated/cloud/networkmanagement/v1",
  "src/generated/cloud/networksecurity/v1",
  "src/generated/cloud/networkservices/v1",
  "src/generated/cloud/notebooks/v2",
  "src/generated/cloud/optimization/v1",
  "src/generated/cloud/oracledatabase/v1",
  "src/generated/cloud/orchestration/airflow/service/v1",
  "src/generated/cloud/orgpolicy/v1",
  "src/generated/cloud/orgpolicy/v2",
  "src/generated/cloud/osconfig/v1",
  "src/generated/cloud/oslogin/v1",
  "src/generated/cloud/parallelstore/v1",
  "src/generated/cloud/parametermanager/v1",
  "src/generated/cloud/policysimulator/v1",
  "src/generated/cloud/policytroubleshooter/iam/v3",
  "src/generated/cloud/policytroubleshooter/v1",
  "src/generated/cloud/privilegedaccessmanager/v1",
  "src/generated/cloud/rapidmigrationassessment/v1",
  "src/generated/cloud/recaptchaenterprise/v1",
  "src/generated/cloud/recommender/logging/v1",
  "src/generated/cloud/recommender/v1",
  "src/generated/cloud/redis/cluster/v1",
  "src/generated/cloud/redis/v1",
  "src/generated/cloud/resourcemanager/v3",
  "src/generated/cloud/retail/v2",
  "src/generated/cloud/run/v2",
  "src/generated/cloud/scheduler/v1",
  "src/generated/cloud/secretmanager/v1",
  "src/generated/cloud/securesourcemanager/v1",
  "src/generated/cloud/security/privateca/v1",
  "src/generated/cloud/security/publicca/v1",
  "src/generated/cloud/securitycenter/v2",
  "src/generated/cloud/securityposture/v1",
  "src/generated/cloud/servicedirectory/v1",
  "src/generated/cloud/servicehealth/v1",
  "src/generated/cloud/shell/v1",
  "src/generated/cloud/speech/v2",
  "src/generated/cloud/sql/v1",
  "src/generated/cloud/storagebatchoperations/v1",
  "src/generated/cloud/storageinsights/v1",
  "src/generated/cloud/support/v2",
  "src/generated/cloud/talent/v4",
  "src/generated/cloud/tasks/v2",
  "src/generated/cloud/telcoautomation/v1",
  "src/generated/cloud/texttospeech/v1",
  "src/generated/cloud/timeseriesinsights/v1",
  "src/generated/cloud/tpu/v2",
  "src/generated/cloud/translate/v3",
  "src/generated/cloud/video/livestream/v1",
  "src/generated/cloud/video/stitcher/v1",
  "src/generated/cloud/video/transcoder/v1",
  "src/generated/cloud/videointelligence/v1",
  "src/generated/cloud/vision/v1",
  "src/generated/cloud/vmmigration/v1",
  "src/generated/cloud/vmwareengine/v1",
  "src/generated/cloud/vpcaccess/v1",
  "src/generated/cloud/webrisk/v1",
  "src/generated/cloud/websecurityscanner/v1",
  "src/generated/cloud/workflows/executions/v1",
  "src/generated/cloud/workflows/v1",
  "src/generated/cloud/workstations/v1",
  "src/generated/container/v1",
  "src/generated/datastore/admin/v1",
  "src/generated/devtools/artifactregistry/v1",
  "src/generated/devtools/cloudbuild/v1",
  "src/generated/devtools/cloudbuild/v2",
  "src/generated/devtools/cloudprofiler/v2",
  "src/generated/devtools/cloudtrace/v2",
  "src/generated/devtools/containeranalysis/v1",
  "src/generated/firestore/admin/v1",
  "src/generated/grafeas/v1",
  "src/generated/iam/admin/v1",
  "src/generated/iam/credentials/v1",
  "src/generated/iam/v1",
  "src/generated/iam/v2",
  "src/generated/iam/v3",
  "src/generated/identity/accesscontextmanager/type",
  "src/generated/identity/accesscontextmanager/v1",
  "src/generated/logging/type",
  "src/generated/logging/v2",
  "src/generated/longrunning",
  "src/generated/monitoring/dashboard/v1",
  "src/generated/monitoring/metricsscope/v1",
  "src/generated/monitoring/v3",
  "src/generated/openapi-validation",
  "src/generated/oslogin/common",
  "src/generated/privacy/dlp/v2",
  "src/generated/rpc/context",
  "src/generated/rpc/types",
  "src/generated/showcase",
  "src/generated/spanner/admin/database/v1",
  "src/generated/spanner/admin/instance/v1",
  "src/generated/storagetransfer/v1",
  "src/generated/type",
  "src/integration-tests",
  "src/lro",
  "src/pubsub",
  "src/root",
  "src/spanner",
  "src/storage",
  "src/storage-control",
  "src/wkt",
  "tools/check-copyright",
]

[workspace.package]
edition      = "2024"
authors      = ["Google LLC"]
description  = "Google Cloud Client Libraries for Rust"
license      = "Apache-2.0"
repository   = "https://github.com/googleapis/google-cloud-rust/tree/main"
keywords     = ["gcp", "google-cloud", "google-cloud-rust", "sdk"]
categories   = ["network-programming"]
rust-version = "1.85.0"

# Define a custom profile for builds on GHA. The standard profiles exhaust the
# available disk space on the free GHA runners. The GHA builds cannot take
# advantage of incremental builds, and such builds require significant more
# disk space. As of 2025-04-20 disabling incremental builds changes the disk
# requirements from about 13 GiB to about 5 GiB.
[profile.ci]
inherits    = "dev"
incremental = false

[workspace.dependencies]
async-trait        = { version = "0.1" }
base64             = { version = "0.22" }
bon                = { version = "3", default-features = false }
bytes              = { version = "1", default-features = false, features = ["serde"] }
chrono             = { version = "0.4", default-features = false }
crc32c             = { version = "0.6", default-features = false }
futures            = { version = "0.3" }
http               = { version = "1", default-features = false, features = ["std"] }
http-body-util     = { version = "0.1" }
lazy_static        = { version = "1", default-features = false }
percent-encoding   = { version = "2", default-features = false }
pin-project        = { version = "1" }
prost              = { version = "0.13", default-features = false }
prost-build        = { version = "0.13", default-features = false }
prost-types        = { version = "0.13", default-features = false }
rand               = { version = "0.9" }
reqwest            = { version = "0.12", default-features = false, features = ["json"] }
rustls             = { version = "0.23", default-features = false }
rustls-pemfile     = { version = "2", default-features = false }
serde              = { version = "1", default-features = false, features = ["serde_derive"] }
serde_json         = { version = "1", default-features = false, features = ["std"] }
serde_with         = { version = "3", default-features = false, features = ["base64", "macros", "std"] }
thiserror          = { version = "2" }
time               = { version = "0.3", default-features = false }
tokio              = { version = "1", default-features = false }
tonic              = { version = "0.13", default-features = false, features = ["prost", "tls-native-roots", "tls-ring"] }
tonic-build        = { version = "0.13", default-features = false }
tracing            = { version = "0.1" }
tracing-subscriber = { version = "0.3", default-features = false }
blake3             = { version = "1.8" }
hex                = { version = "0.4" }
# Test packags
anyhow         = "1"
axum           = { version = "0.8" }
httptest       = { version = "0.16.3" }
mockall        = { version = "0.13" }
mutants        = { version = "0.0.3" }
regex          = { version = "1", default-features = false }
rsa            = { version = "0.9", default-features = false }
rustc_version  = { version = "0.4" }
scoped-env     = { version = "2" }
serial_test    = { version = "3" }
tempfile       = { version = "3" }
test-case      = { version = "3" }
tokio-stream   = { version = "0.1", default-features = false }
tokio-test     = { version = "0.4", default-features = false }
url            = { version = "2" }
num-bigint-dig = { version = "0.8" }

# Local packages used as dependencies
<<<<<<< HEAD
auth                          = { version = "0.21", path = "src/auth", package = "google-cloud-auth" }
gax                           = { version = "0.22", path = "src/gax", package = "google-cloud-gax" }
=======
auth                          = { version = "0.20.1", path = "src/auth", package = "google-cloud-auth" }
gax                           = { version = "0.23.0", path = "src/gax", package = "google-cloud-gax" }
>>>>>>> 8cc5e8da
gaxi                          = { version = "0.3", path = "src/gax-internal", package = "google-cloud-gax-internal" }
iam_v1                        = { version = "0.4", path = "src/generated/iam/v1", package = "google-cloud-iam-v1" }
location                      = { version = "0.4", path = "src/generated/cloud/location", package = "google-cloud-location" }
longrunning                   = { version = "0.25", path = "src/generated/longrunning", package = "google-cloud-longrunning" }
lro                           = { version = "0.3", path = "src/lro", package = "google-cloud-lro" }
wkt                           = { version = "0.5", path = "src/wkt", package = "google-cloud-wkt" }
api                           = { version = "0.4", path = "src/generated/api/types", package = "google-cloud-api" }
cloud_common                  = { version = "0.4", path = "src/generated/cloud/common", package = "google-cloud-common" }
gtype                         = { version = "0.4", path = "src/generated/type", package = "google-cloud-type" }
grafeas                       = { version = "0.4", path = "src/generated/grafeas/v1", package = "google-cloud-grafeas-v1" }
logging_type                  = { version = "0.4", path = "src/generated/logging/type", package = "google-cloud-logging-type" }
rpc                           = { version = "0.4", path = "src/generated/rpc/types", package = "google-cloud-rpc" }
rpc_context                   = { version = "0.4", path = "src/generated/rpc/context", package = "google-cloud-rpc-context" }
apps_script_type              = { version = "0.4", path = "src/generated/apps/script/gtype", package = "google-cloud-apps-script-type" }
accesscontextmanager_v1       = { version = "0.4", path = "src/generated/identity/accesscontextmanager/v1", package = "google-cloud-identity-accesscontextmanager-v1" }
orgpolicy_v1                  = { version = "0.4", path = "src/generated/cloud/orgpolicy/v1", package = "google-cloud-orgpolicy-v1" }
osconfig_v1                   = { version = "0.4", path = "src/generated/cloud/osconfig/v1", package = "google-cloud-osconfig-v1" }
gkehub_configmanagement_v1    = { version = "0.4", path = "src/generated/cloud/gkehub/configmanagement/v1", package = "google-cloud-gkehub-configmanagement-v1" }
gkehub_multiclusteringress_v1 = { version = "0.4", path = "src/generated/cloud/gkehub/multiclusteringress/v1", package = "google-cloud-gkehub-multiclusteringress-v1" }
apps_script_calendar          = { version = "0.4", path = "src/generated/apps/script/calendar", package = "google-cloud-apps-script-type-calendar" }
apps_script_docs              = { version = "0.4", path = "src/generated/apps/script/docs", package = "google-cloud-apps-script-type-docs" }
apps_script_drive             = { version = "0.4", path = "src/generated/apps/script/drive", package = "google-cloud-apps-script-type-drive" }
apps_script_gmail             = { version = "0.4", path = "src/generated/apps/script/gmail", package = "google-cloud-apps-script-type-gmail" }
apps_script_sheets            = { version = "0.4", path = "src/generated/apps/script/sheets", package = "google-cloud-apps-script-type-sheets" }
apps_script_slides            = { version = "0.4", path = "src/generated/apps/script/slides", package = "google-cloud-apps-script-type-slides" }
kms                           = { version = "0.4", path = "src/generated/cloud/kms/v1", package = "google-cloud-kms-v1" }
oslogin_common                = { version = "0.4", path = "src/generated/oslogin/common", package = "google-cloud-oslogin-common" }
iam_v2                        = { version = "0.4", path = "src/generated/iam/v2", package = "google-cloud-iam-v2" }
recommender                   = { version = "0.4", path = "src/generated/cloud/recommender/v1", package = "google-cloud-recommender-v1" }
accesscontextmanager_type     = { version = "0.4", path = "src/generated/identity/accesscontextmanager/type", package = "google-cloud-identity-accesscontextmanager-type" }<|MERGE_RESOLUTION|>--- conflicted
+++ resolved
@@ -326,13 +326,8 @@
 num-bigint-dig = { version = "0.8" }
 
 # Local packages used as dependencies
-<<<<<<< HEAD
 auth                          = { version = "0.21", path = "src/auth", package = "google-cloud-auth" }
-gax                           = { version = "0.22", path = "src/gax", package = "google-cloud-gax" }
-=======
-auth                          = { version = "0.20.1", path = "src/auth", package = "google-cloud-auth" }
 gax                           = { version = "0.23.0", path = "src/gax", package = "google-cloud-gax" }
->>>>>>> 8cc5e8da
 gaxi                          = { version = "0.3", path = "src/gax-internal", package = "google-cloud-gax-internal" }
 iam_v1                        = { version = "0.4", path = "src/generated/iam/v1", package = "google-cloud-iam-v1" }
 location                      = { version = "0.4", path = "src/generated/cloud/location", package = "google-cloud-location" }
